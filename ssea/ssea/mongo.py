--- conflicted
+++ resolved
@@ -13,14 +13,11 @@
 from base import Config
 import ssea
 
-<<<<<<< HEAD
+#connects to the mongo db and returns a dictionary  
+#containing each collection in the database
+
 import ssea
 _package_dir = ssea.__path__[0]
-=======
-#connects to the mongo db and returns a dictionary  
-#containing each collection in the database
->>>>>>> 684da3c8
-
 
 def db_connect(name, host):
     client = pymongo.MongoClient(host)
@@ -71,15 +68,25 @@
     results_json_file = os.path.join(input_dir, 
                                     Config.RESULTS_JSON_FILE)
     
-    p = subprocess.call(['mongoimport', '-c', 'metadata', '--file', row_metadata_json_file, '--host', host, '-d', name])
+    logging.debug("Importing row metadata file %s" % (row_metadata_json_file))
+    p = subprocess.call(['mongoimport', 
+                         '--host', host, 
+                         '-d', name, 
+                         '-c', 'metadata', 
+                         '--file', row_metadata_json_file])
+    logging.debug("Importing column metadata file %s" % (col_metadata_json_file))
     p = subprocess.call(['mongoimport', '-c', 'samples', '--file', col_metadata_json_file, '--host', host, '-d', name])
+    logging.debug("Importing sample sets file %s" % (sample_sets_json_file))
     p = subprocess.call(['mongoimport', '-c', 'sample_sets', '--file', sample_sets_json_file, '--host', host,  '-d', name])
+    logging.debug("Importing config file %s" % (config_json_file))
     p = subprocess.call(['mongoimport', '-c', 'config', '--file', config_json_file, '--host', host,  '-d', name])
+    logging.debug("Importing result file %s" % (results_json_file))
     p1 = subprocess.Popen(['zcat', results_json_file], stdout=subprocess.PIPE)
     p2 = subprocess.Popen(['mongoimport', '-c', 'reports', '--host', host, '-d', name], stdin=p1.stdout)
     p1.wait()
     p2.wait()
-
+    logging.debug("Done")
+    
 def db_index_ssea(name, host):
     colls = db_connect(name, host)
     
@@ -121,7 +128,7 @@
                         default = 'ssea',
                         help = 'name for ssea run (will be name of collections in db)')
     parser.add_argument("--host", dest = 'host',
-                        default = 'mongodb://localhost:27017/',
+                        default = 'localhost:27017',
                         help = 'name of mongodb server to connect to')
     parser.add_argument("-ds", "--delete", dest="delete", 
                         action="store_true", default=False, 
@@ -145,14 +152,10 @@
     args = parser.parse_args()
     # setup logging
     
-    level = logging.INFO
+    level = logging.DEBUG
     logging.basicConfig(level=level,
                         format="%(asctime)s - %(name)s - %(levelname)s - %(message)s")
     
-<<<<<<< HEAD
-=======
-    
->>>>>>> 684da3c8
     if args.delete == True:
         #function to delete all collections
         db_drop_colls(args.name, args.host)
@@ -169,7 +172,6 @@
         db_index_expr(args.name, args.host)
         
         
-        
     return 0
 
 if __name__ == "__main__":
